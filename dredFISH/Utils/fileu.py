--- conflicted
+++ resolved
@@ -76,49 +76,26 @@
         hybe = hybe.split('hybe')[-1]
     if not 'Hybe' in hybe:
         hybe = 'Hybe'+hybe
-<<<<<<< HEAD
-    if typ == 'anndata':
-        fname = dataset+'_'+section+'_'+model_type+'_'+typ+'.h5ad'
-    elif typ =='matrix':
-        fname = dataset+'_'+section+'_'+model_type+'_'+typ+'.csv'
-    elif typ == 'metadata':
-        fname = dataset+'_'+section+'_'+model_type+'_'+typ+'.csv'
-    elif typ == 'mask':
+    if type == 'anndata':
+        fname = dataset+'_'+section+'_'+model_type+'_'+type+'.h5ad'
+    elif type =='matrix':
+        fname = dataset+'_'+section+'_'+model_type+'_'+type+'.csv'
+    elif type == 'metadata':
+        fname = dataset+'_'+section+'_'+model_type+'_'+type+'.csv'
+    elif type == 'mask':
         fname = dataset+'_'+section+'_'+model_type+'_'+'mask_stitched'+'.pt'
-    elif typ == 'image':
+    elif type == 'image':
         fname = dataset+'_'+section+'_'+hybe+'_'+channel+'_'+'stitched'+'.tif'
-    elif typ == 'stitched':
-        fname = dataset+'_'+section+'_'+hybe+'_'+channel+'_'+typ+'.pt'
-    elif typ == 'FF':
-        fname = dataset+'_'+section+'_'+channel+'_'+typ+'.pt'
-    elif typ == 'Layer':
-        fname = dataset+'_'+model_type+'_'+typ+'.h5ad'
-    elif typ == 'Taxonomy': 
-        fname = dataset+'_'+model_type+'_'+typ+'.csv'
-    elif typ == 'Geom':
-        fname = dataset+'_'+section+'_'+model_type+'_'+typ+'.wkt'
-=======
-    if type.split('_')[0] == 'anndata':
-        fname = dataset+'_'+section+'_'+model_type+'_'+type+'.h5ad'
-    elif type.split('_')[0] =='matrix':
-        fname = dataset+'_'+section+'_'+model_type+'_'+type+'.csv'
-    elif type.split('_')[0] == 'metadata':
-        fname = dataset+'_'+section+'_'+model_type+'_'+type+'.csv'
-    elif type.split('_')[0] == 'mask':
-        fname = dataset+'_'+section+'_'+model_type+'_'+'mask_stitched'+'.pt'
-    elif type.split('_')[0] == 'image':
-        fname = dataset+'_'+section+'_'+hybe+'_'+channel+'_'+'stitched'+'.tif'
-    elif type.split('_')[0] == 'stitched':
+    elif type == 'stitched':
         fname = dataset+'_'+section+'_'+hybe+'_'+channel+'_'+type+'.pt'
-    elif type.split('_')[0] == 'FF':
+    elif type == 'FF':
         fname = dataset+'_'+section+'_'+channel+'_'+type+'.pt'
-    elif type.split('_')[0] == 'Layer':
+    elif type == 'Layer':
         fname = dataset+'_'+model_type+'_'+type+'.h5ad'
-    elif type.split('_')[0] == 'Taxonomy': 
+    elif type == 'Taxonomy': 
         fname = dataset+'_'+model_type+'_'+type+'.csv'
-    elif type.split('_')[0] == 'Geom':
+    elif type == 'Geom':
         fname = dataset+'_'+section+'_'+model_type+'_'+type+'.wkt'
->>>>>>> 0f22c2b0
     else:
         update_user('Unsupported File Type '+typ,level=40,logger=logger)
         fname = dataset+'_'+section+'_'+hybe+'_'+channel+'_'+typ
@@ -144,16 +121,9 @@
     :param logger: Logger to send logs can be a name of logger, defaults to 'FileU'
     :type logger: str, logging.Logger, optional
     """
-<<<<<<< HEAD
-    fname = generate_filename(path,hybe,channel,typ,model_type,dataset,section,logger=logger)
-    update_user('Saving '+typ,level=10,logger=logger)
-    if typ == 'anndata':
-=======
     fname = generate_filename(path,hybe,channel,type,model_type,dataset,section,logger=logger)
     update_user('Saving '+type,level=10,logger=logger)
-    type = type.split('_')[0]
     if type == 'anndata':
->>>>>>> 0f22c2b0
         data.write(fname)
     elif typ =='matrix':
         data.to_csv(fname)
@@ -202,12 +172,7 @@
     :return : Desired Data Object or None if not found
     :rtype : object
     """
-<<<<<<< HEAD
-    fname = generate_filename(path,hybe,channel,typ,model_type,dataset,section,logger=logger)
-=======
     fname = generate_filename(path,hybe,channel,type,model_type,dataset,section,logger=logger)
-    type = type.split('_')[0]
->>>>>>> 0f22c2b0
     if os.path.exists(fname):
         update_user('Loading '+typ,level=10,logger=logger)
         if typ == 'anndata':
