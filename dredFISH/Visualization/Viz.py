"""
Module Viz deals with all TissueMultiGraph vizualization needs. 

Module has few accessory function and the View class hierarchy. V

"""

import matplotlib.cm as cm
from matplotlib.colors import ListedColormap
import matplotlib.pyplot as plt
from matplotlib.collections import LineCollection, PolyCollection, PatchCollection
from matplotlib.patches import Wedge, Circle

from scipy.cluster.hierarchy import linkage, optimal_leaf_ordering
from scipy.spatial.distance import jensenshannon, pdist, squareform

from sklearn.manifold import MDS

# for debuding mostly
import warnings
import time
from IPython import embed

from dredFISH.Visualization.cell_colors import *
from dredFISH.Visualization.vor import * 

from dredFISH.Analysis.TissueGraph import *

def scale_vec(x, low, high):
    """
    Scale vector between bounds

    Input
    -----
    x : 1D vector
    low : minimum value after rescaling
    high : maximum value after rescaling

    Output
    ------
    NumPy array : rescaled values 
    """
    return ((high - low) * (x - x.min()) / (x.max() - x.min())) + low 

def rgb2hex(rgb):
    """
    Convert RGB triples into hex code 

    Input
    -----
    rgb : either a single rgb (tuple or list) or a numpy array of shape Nx3

    Output
    ------
    hex : list of hex codes for the RGB colors
    """
    f_rgb2hex= lambda rgb: '#%02x%02x%02x%02x' % (int(rgb[0]*255),int(rgb[1]*255),int(rgb[2]*255),int(rgb[3]*255))
    hex = list()
    if type(rgb).__module__ == np.__name__:
        for i in rgb.shape[0]:
            hex.append(f_rgb2hex(rgb[i,:]))
    else: 
        hex = f_rgb2hex(rgb)
        
    return(hex)

def color_from_dist_springs(D, lum = None):
    G = buildgraph(D,metric = 'precomputed',n_neighbors=3)
    if lum is None:
        layout = G.layout_fruchterman_reingold_3d()
        xyz = np.array(layout.coords)
        xyz[:,0] = scale_vec(xyz[:,0], -128, 127)
        xyz[:,1] = scale_vec(xyz[:,1], -128, 127)
        xyz[:,2] = scale_vec(xyz[:,2], 0, 100)
        xyz = np.array(layout.coords)
    else:
        layout = G.layout_fruchterman_reingold()
        xy = np.array(layout.coords)
        xy[:,0] = scale_vec(xy[:,0], -128, 127)
        xy[:,1] = scale_vec(xy[:,1], -128, 127)
        xyz = np.hstack((xy,np.ones((xy.shape[0],1))*lum))
    
     # convert to L*a*b* and from that to RGB
    rgb = np.zeros(xyz.shape)
    for i in range(xyz.shape[0]):
        lab = LabColor(lab_l=xyz[i,2],lab_a=xyz[i,0],lab_b=xyz[i,1])
        rgb_color = convert_color(lab, sRGBColor)
        rgb[i,:] = np.array((rgb_color.clamped_rgb_r, rgb_color.clamped_rgb_g, rgb_color.clamped_rgb_b))

    return rgb

def color_from_dist(D,lum = None):
    """
    Calculates a list of colors such that their perceptual distance matches the distance matrix D
    Uses MDS scaling to move from D to L*a*b* space. 
    
    Input
    -----
    D : distance matrix (NxN)
    
    Output
    ------
    a Nx3 numpy array with RGB colors, order of D is preserved. 
    """
    
    if lum == None:
        embedding = MDS(n_components=3,dissimilarity = 'precomputed')
        mds_coord = embedding.fit_transform(D)
        mds_coord[:,2] = scale_vec(mds_coord[:,0], 0, 100) 
    else: 
        embedding = MDS(n_components=2,dissimilarity = 'precomputed')
        mds_coord = embedding.fit_transform(D)
        mds_coord = np.stack((np.ones(D.shape[0])*lum,mds_coord))

    # rescale
    mds_coord[:,0] = scale_vec(mds_coord[:,0], -128, 127)
    mds_coord[:,1] = scale_vec(mds_coord[:,1], -128, 127)
    
    # convert to L*a*b* and from that to RGB
    rgb = np.zeros(mds_coord.shape)
    for i in range(mds_coord.shape[0]):
        lab = LabColor(lab_l=mds_coord[i,2],lab_a=mds_coord[i,0],lab_b=mds_coord[i,1])
        rgb_color = convert_color(lab, sRGBColor)
        rgb[i,:] = np.array((rgb_color.clamped_rgb_r, rgb_color.clamped_rgb_g, rgb_color.clamped_rgb_b))

    return rgb


def scatter_of_pies(xy,sz,frac,clr):
    # first define the ratios
    # define some sizes of the scatter marker

    ax = plt.gca()
    cdf = np.cumsum(np.hstack((np.zeros((frac.shape[0],1)),frac)),axis=1)
    for i in range(frac.shape[0]):
        for j in range(frac.shape[1]):
            # calculate the points of the first pie marker
            # these are just the origin (0, 0) + some (cos, sin) points on a circle
            mx = np.cos(2 * np.pi * np.linspace(cdf[i,j], cdf[i,j+1]))
            my = np.sin(2 * np.pi * np.linspace(cdf[i,j], cdf[i,j+1]))
            mxy = np.row_stack([[0, 0], np.column_stack([mx, my])])
            s = np.abs(xy).max()
            ax.scatter(xy[i,0], xy[i,1], marker=mxy, s=s**2 * sizes[i], facecolor=clr[j])

    plt.show()


class View:
    def __init__(self,TMG,name=None):
        # each view needs a unique name
        self.name = name
        self.TMG = TMG
        self.figs = list()
        self.figsize = (13,13)
        
        # Fundamentally, a view keeps tab of all the type for different geoms
        # and a dictionary that maps these ids to color/shape etc. 
        
        # types, maps each points, line, or polygon to a specific type key. 
        # in these dataframes, the index must match the TMG Geom and different columns store different attributes
        self.line_style = pd.DataFrame()
        self.point_style = pd.DataFrame()
        self.polygon_style = pd.DataFrame()
        self.boundingbox_style = pd.DataFrame()
        
        # colormap is avaliable in case some derived Views needs to use it (for coloring PolyCollection for example)
        self.clrmp = None
        
    def is_empty(self):
        return(self.line_style.empty and self.point_style.empty and self.polygon_style.empty)
    
    def set_view(self): 
        """
        Key abstract method - has to be implemented in the subclass
        signature should always include the TMG (and other stuff if needed)
        """
        raise NotImplementedError()
        
    
    def plot_boundingbox(self): 
        xy=np.array(self.TMG.Geoms['BoundingBox'].exterior.xy).T
        plt.plot(xy[:,0],xy[:,1],color=self.boundingbox_style['color'])
    
    
    def plot_points(self): 
        plt.scatter(x=self.Layers[0].X,
                    y=self.Layers[0].Y,
                    s=self.point_style['size'],
                    c=self.point_style['color'])
        
    def plot_polys(self): 
        p = PolyCollection(self.TMG.Geoms['poly'],cmap=self.clrmp)
        p.set_array(self.polygon_style['scalar'])
        ax = plt.gca()
        ax.add_collection(p)
        
    def plot_lines(self): 
        # get lines sorted by key (which is by convention internally sorted)
        segs = [s[1] for s in sorted(self.TMG.Geoms['line'].items())]
        segs = np.array(segs)
        unq_widths = np.unique(self.line_style['width'])
        for i in range(len(unq_widths)):
            ix = np.flatnonzero(self.line_style['width']==unq_widths[i])
            line_segments = LineCollection(segs[ix],
                                           linewidths=unq_widths[i],
                                           colors=self.line_style['color'][ix])
            ax = plt.gca()
            ax.add_collection(line_segments)
    
    def plot(self):
        """
        plot the View. 

        (optionally) return the generated fig. 
        
        This method will not be used directly by this View as 
        Out: 
        fig
        """
        
        if self.is_empty():
            raise TypeError('View was not initalized with set_view')
        
        # plotting of different geometries depending on styles that exist in the view
        # current supported geoms are: BoundingBox, lines, poly, points 
        # in each case, there are some assumption about the columns that exists in the view style. 
        # these assumptions are no enforced, so take care! 

        fig = plt.figure(figsize=self.figsize)
        self.figs.append(fig)
        ax = fig.add_subplot(111)
        
        if not self.boundingbox_style.empty:
            self.plot_boundingbox()
        
        if not self.point_style.empty: 
            self.plot_points()
            
        if not self.polygon_style.empty:
            self.plot_polys()
            
        if not self.line_style.empty:
            self.plot_lines()
        
        # set up limits and remove frame
        mx = np.max(np.array(self.TMG.Geoms['BoundingBox'].exterior.xy).T,axis=0)
        mn = np.min(np.array(self.TMG.Geoms['BoundingBox'].exterior.xy).T,axis=0)
        ax.set_xlim(mn[0],mx[0])
        ax.set_ylim(mn[1],mx[1])
        ax.axis('off')
        
# for any new view, we derive the class so we have lots of views, each with it's own class so we can keep key attributes and 
# rewrite the different routines for each type of views

class RandomPolygonColor(View):
    """
    Show geo-units (cells, iso-zones, heterozones, neighborhoods) each colored randomly. 
    """
    def __init__(self,TMG,name = "polygons / random colors",lvl = 0):
        super().__init__(TMG,name = f"{name} / level-{lvl}")
        self.lvl = lvl
        
    def set_view(self):
        # set unique id for each unit and expand to cell level
        geo_unit_id = np.arange(self.TMG.N[self.lvl])
        geo_unit_id = self.TMG.map_to_cell_level(self.lvl,VecToMap = geo_unit_id)
        
        # create scalar mapping by just using geo_unit_id
        scalar_mapping = geo_unit_id/np.max(geo_unit_id)
        self.polygon_style['scalar'] = scalar_mapping
        
        # create the colormap
        self.clrmp = ListedColormap(np.random.rand(self.TMG.N[self.lvl],3))


class PolygonShowCustomValues(View):
    """
    Show a user-provided vector color coded on whatever geo-units requested (cells, iso-zones, heterozones, neighborhoods) 
    It will guess which level is needed from the size of the use provided values_to_map vector. 
    """
    def __init__(self,TMG,name = "Custom",values_to_map = None):
        super().__init__(TMG,name = name)
        self.values_to_map = values_to_map
        lvlarr = np.flatnonzero(np.equal(self.TMG.N,len(self.values_to_map)))
        if len(lvlarr)!=1:
            raise ValueError('number of items in values_to_map doesnt match any level size')
        self.lvl = lvlarr[0]
        
    def set_view(self):
        scalar_mapping = self.TMG.map_to_cell_level(self.lvl,VecToMap = self.values_to_map)
        scalar_mapping = scalar_mapping/np.max(scalar_mapping)
        self.polygon_style['scalar'] = scalar_mapping
        self.clrmp = 'hot'
        
class CoherenceView(View):
    def __init__(self,TMG,name = "Coherence"):
        super().__init__(TMG,name = name)
        self.plot_points = True
    
    def set_view(self):
        
        # set polygon colors (scalars style + colormsp)
        Env = self.TMG.Layers[1].extract_environments(ordr = 3)
        (EdgeWeight,NodeWeight) = self.TMG.Layers[1].calc_graph_env_coherence(Env,dist_jsd)
        scalar_mapping = self.TMG.map_to_cell_level(1,VecToMap = -np.log10(NodeWeight))
        scalar_mapping = scalar_mapping/np.max(scalar_mapping)
        
        self.polygon_style['scalar'] = scalar_mapping
        
         # create the colormap
        self.clrmp = 'plasma'
        
        # set points
        Peaks = self.TMG.Layers[1].watershed(Env,only_find_peaks = True)
        Peaks = self.TMG.map_to_cell_level(1,Peaks)
        self.point_style['show'] = Peaks>-1 
        
    def plot_points(self):
<<<<<<< HEAD
        if self.plot_points:
            x = np.array(self.TMG.Layers[0].X)
            x = x[self.point_style['show']]
            y = np.array(self.TMG.Layers[0].Y)
            y = y[self.point_style['show']]
            plt.scatter(x=x,y=y,s=5,c='w')
        

# class RandomPolygonColorByTypeWithLines(RandomPolygonColorByType):
#     def __init__(self,TMG,name = "polygons and edges / random colors",lvl = 0):
#         super().__init__(TMG,name = name, lvl = lvl)

#     def set_view(self):
#         # start with polygons in random colors
#         super().set_view(TMG)
#         edge_lvls = TMG.find_max_edge_level()
#         edge_width = [e[1] for e in sorted(edge_lvls.items())]
#         self.line_style['width'] = edge_width
#         self.line_style['color'] = np.repeat('#48434299',len(edge_width))

# class OnlyLines(View):
#     def __init__(self,TMG,name = "only lines"):
#         super().__init__(TMG,name = name)
#         self.edge_width = None
=======
        plt.scatter(x=self.Layers[0].X[self.point_style['show']],
                    y=self.Layers[0].Y[self.point_style['show']],
                    s=2,
                    c='k')
        

class RandomPolygonColorByTypeWithLines(RandomPolygonColorByType):
    def __init__(self,TMG,name = "polygons and edges / random colors",lvl = 0):
        super().__init__(TMG,name = name, lvl = lvl)

    def set_view(self):
        # start with polygons in random colors
        super().set_view()
        edge_lvls = self.TMG.find_max_edge_level()
        edge_width = [e[1] for e in sorted(edge_lvls.items())]

        # scale on edge width, so they aren't block-like 
        scale = 0.25 
        base_width = 0.1 

        self.line_style['width'] = list(np.array(edge_width) * scale + base_width)
        self.line_style['color'] = np.repeat('#48434299',len(edge_width))

class OnlyLines(View):
    def __init__(self,TMG,name = "only lines"):
        super().__init__(TMG,name = name)
        self.edge_width = None
>>>>>>> 92377c82
    
#     def set_view(self):
#         edge_lvls = self.TMG.find_max_edge_level()
#         ew = np.array([float(e[1]) for e in sorted(edge_lvls.items())],dtype = 'float')
#         self.edge_width = ew
#         self.line_style['width'] = self.edge_width
#         self.line_style['color'] = np.repeat('#48434299',len(self.edge_width))
        
class PolygonColorByType(View):
    """
    Create type map where colors are optimized to match types. 
    it will also show the legend as bubble plot 
    to break down the bubble plot by composition, pass in the PolygonColorByType instance for level 1 (iso-zones)
    """
    def __init__(self,TMG,name = "polygons / random colors",lvl = 0,metric = 'cosine'):
        super().__init__(TMG,name = f"{name} / level-{lvl}")
        self.lvl = lvl
        self.clr = None
        self.metric = metric
        #self.cmap_list = ['YlOrBr','RdPu','YlGn','PuBu','cividis']
        self.cmap_list = ['Purples','Oranges','Blues','Greens','Reds','cividis']
        # self.cmap_list = ['summer','spring','cool','Wistia']
        
    def set_view(self):
        cell_types = self.TMG.map_to_cell_level(self.lvl)
        
        # build distance matrix
        D = pdist(self.TMG.Layers[self.lvl].feature_type_mat,self.metric)
        Dcosine = squareform(D)
        
        # Breat type graph into 5 color groups
        res = 0.01
        nt2=0; 
        it_cnt = 0
        G = buildgraph(Dcosine,metric = 'precomputed',n_neighbors = 10)
        if Dcosine.shape[0]>len(self.cmap_list):
            while nt2<len(self.cmap_list) and it_cnt < 1000: 
                res = res+0.1
                T2 = np.array(G.community_leiden(objective_function='modularity',resolution_parameter = res).membership).astype(np.int64)
                nt2 = len(np.unique(T2))
                it_cnt+=1
                
            if it_cnt>=1000:
                raise RuntimeError('Infinite loop adjusting Leiden resolution')
                
            # subset each group into most distinct colors
            clr = np.zeros((len(T2),4))
            for i in range(len(self.cmap_list)):
                ix = np.flatnonzero(T2==i)
                d = Dcosine[np.ix_(ix,ix)]
                dvec = squareform(d)
                z = linkage(dvec,method='average')
                ordr = optimal_leaf_ordering(z,dvec)
                cmap = cm.get_cmap(self.cmap_list[i])
                n=len(ix)
                shift = np.ceil(0.2*n)
                value = (np.arange(len(ix))+shift+1)/(len(ix)+shift)
                clr[ix,:] = cmap(value)
                
        else:
            nt2 = 1
            T2 = np.ones(Dcosine.shape[0])
            self.cmap_list = ['hsv']
            cmap = cm.get_cmap(self.cmap_list[0])
            clr = cmap(len(T2))
        
        
            
        # create scalar mapping by just using cell_type id
        self.polygon_style['scalar'] = cell_types
        self.clr = clr
        self.type2 = T2
        
        unq,cnt = np.unique(cell_types,return_counts = True)
        self.sz = cnt.astype('float')
        self.sz = self.sz/self.sz.mean()*500
        layout = G.layout_fruchterman_reingold()
        xy = np.array(layout.coords)
        xy[:,0] = xy[:,0]-xy[:,0].min()
        xy[:,1] = xy[:,1]-xy[:,1].min()
        xy[:,0] = xy[:,0]/xy[:,0].max()
        xy[:,1] = xy[:,1]/xy[:,1].max()
        
        self.xy = xy
        self.clrmp = ListedColormap(clr)
        
    def plot(self,V1 = None):
        super().plot()
        fig = plt.figure(figsize = self.figsize)
        self.figs.append(fig)
        plt.scatter(x = self.xy[:,0],y = self.xy[:,1],c=self.clr,s = self.sz)
        plt.xticks([], [])
        plt.yticks([], [])
        
        if self.lvl==3 and V1 is not None:
            # start new figure (to calc size factor)
            fig = plt.figure(figsize = self.figsize)
            self.figs.append(fig)
            ax = plt.gca()
            
            # get fractions and sort by type2
            feature_type_mat = self.TMG.Layers[self.lvl].feature_type_mat
            ordr = np.argsort(V1.type2)
            feature_type_mat = feature_type_mat[:,ordr]
            
            # scale between radi in points to xy that was normed to 0-1
            scale_factor = fig.dpi * self.figsize[0]
            
            xy = self.xy*scale_factor
            radi = np.sqrt(self.sz/np.pi)
            cdf_in_angles = np.cumsum(np.hstack((np.zeros((feature_type_mat.shape[0],1)),feature_type_mat)),axis=1)*360

            wedges = list()
            for i in range(feature_type_mat.shape[0]):
                for j in range(feature_type_mat.shape[1]):
                    w = Wedge((xy[i,0],xy[i,1]), radi[i], cdf_in_angles[i,j], 
                               cdf_in_angles[i,j+1],facecolor = V1.clr[ordr[j],:])
                    c = Circle((xy[i,0],xy[i,1]),radi[i],edgecolor = self.clr[i,:],linewidth = 0.1*radi[i],fill = False)
                    wedges.append(w)
                    wedges.append(c)


            p = PatchCollection(wedges,match_original=True)
            ax.add_collection(p)

            margins = 0.05
            ax.set_xlim(-margins*scale_factor,(1+margins)*scale_factor)
            ax.set_ylim(-margins*scale_factor,(1+margins)*scale_factor)
            ax.set_xticks([])
            ax.set_yticks([])
            
            fig = plt.figure(figsize = self.figsize)
            regiontypes = self.TMG.Layers[self.lvl].Type
            _,cnt = np.unique(regiontypes,return_counts = True)
            cnt = cnt/max(cnt)*200
            self.figs.append(fig)
            plt.scatter(x = self.xy[:,0],y = self.xy[:,1],c=self.clr,s = cnt)
            plt.xticks([], [])
            plt.yticks([], [])
            <|MERGE_RESOLUTION|>--- conflicted
+++ resolved
@@ -21,6 +21,7 @@
 import time
 from IPython import embed
 
+from dredFISH.Visualization.vor import bounding_box_sc, voronoi_polygons
 from dredFISH.Visualization.cell_colors import *
 from dredFISH.Visualization.vor import * 
 
@@ -204,10 +205,10 @@
             line_segments = LineCollection(segs[ix],
                                            linewidths=unq_widths[i],
                                            colors=self.line_style['color'][ix])
-            ax = plt.gca()
-            ax.add_collection(line_segments)
-    
-    def plot(self):
+        ax = plt.gca()
+        ax.add_collection(line_segments)
+    
+    def plot(self,return_fig = False):
         """
         plot the View. 
 
@@ -316,7 +317,6 @@
         self.point_style['show'] = Peaks>-1 
         
     def plot_points(self):
-<<<<<<< HEAD
         if self.plot_points:
             x = np.array(self.TMG.Layers[0].X)
             x = x[self.point_style['show']]
@@ -325,58 +325,29 @@
             plt.scatter(x=x,y=y,s=5,c='w')
         
 
-# class RandomPolygonColorByTypeWithLines(RandomPolygonColorByType):
-#     def __init__(self,TMG,name = "polygons and edges / random colors",lvl = 0):
-#         super().__init__(TMG,name = name, lvl = lvl)
-
-#     def set_view(self):
-#         # start with polygons in random colors
-#         super().set_view(TMG)
-#         edge_lvls = TMG.find_max_edge_level()
-#         edge_width = [e[1] for e in sorted(edge_lvls.items())]
-#         self.line_style['width'] = edge_width
-#         self.line_style['color'] = np.repeat('#48434299',len(edge_width))
-
-# class OnlyLines(View):
-#     def __init__(self,TMG,name = "only lines"):
-#         super().__init__(TMG,name = name)
-#         self.edge_width = None
-=======
-        plt.scatter(x=self.Layers[0].X[self.point_style['show']],
-                    y=self.Layers[0].Y[self.point_style['show']],
-                    s=2,
-                    c='k')
-        
-
 class RandomPolygonColorByTypeWithLines(RandomPolygonColorByType):
     def __init__(self,TMG,name = "polygons and edges / random colors",lvl = 0):
         super().__init__(TMG,name = name, lvl = lvl)
 
     def set_view(self):
         # start with polygons in random colors
-        super().set_view()
-        edge_lvls = self.TMG.find_max_edge_level()
+        super().set_view(TMG)
+        edge_lvls = TMG.find_max_edge_level()
         edge_width = [e[1] for e in sorted(edge_lvls.items())]
-
-        # scale on edge width, so they aren't block-like 
-        scale = 0.25 
-        base_width = 0.1 
-
-        self.line_style['width'] = list(np.array(edge_width) * scale + base_width)
+        self.line_style['width'] = edge_width
         self.line_style['color'] = np.repeat('#48434299',len(edge_width))
 
 class OnlyLines(View):
     def __init__(self,TMG,name = "only lines"):
         super().__init__(TMG,name = name)
         self.edge_width = None
->>>>>>> 92377c82
-    
-#     def set_view(self):
-#         edge_lvls = self.TMG.find_max_edge_level()
-#         ew = np.array([float(e[1]) for e in sorted(edge_lvls.items())],dtype = 'float')
-#         self.edge_width = ew
-#         self.line_style['width'] = self.edge_width
-#         self.line_style['color'] = np.repeat('#48434299',len(self.edge_width))
+    
+    def set_view(self):
+        edge_lvls = self.TMG.find_max_edge_level()
+        ew = np.array([float(e[1]) for e in sorted(edge_lvls.items())],dtype = 'float')
+        self.edge_width = ew
+        self.line_style['width'] = self.edge_width
+        self.line_style['color'] = np.repeat('#48434299',len(self.edge_width))
         
 class PolygonColorByType(View):
     """
