"""
Module Viz deals with all TissueMultiGraph vizualization needs. 

Module has few accessory function and the View class hierarchy. V

"""

import matplotlib.cm as cm
from matplotlib.colors import ListedColormap
import matplotlib.pyplot as plt
from matplotlib.collections import LineCollection, PolyCollection, PatchCollection
from matplotlib.patches import Wedge, Circle

from scipy.cluster.hierarchy import linkage, optimal_leaf_ordering
from scipy.spatial.distance import jensenshannon, pdist, squareform

from sklearn.manifold import MDS

# for debuding mostly
import warnings
import time
from IPython import embed

from dredFISH.Visualization.cell_colors import *
from dredFISH.Visualization.vor import * 

from dredFISH.Analysis.TissueGraph import *

def scale_vec(x, low, high):
    """
    Scale vector between bounds

    Input
    -----
    x : 1D vector
    low : minimum value after rescaling
    high : maximum value after rescaling

    Output
    ------
    NumPy array : rescaled values 
    """
    return ((high - low) * (x - x.min()) / (x.max() - x.min())) + low 

def rgb2hex(rgb):
    """
    Convert RGB triples into hex code 

    Input
    -----
    rgb : either a single rgb (tuple or list) or a numpy array of shape Nx3

    Output
    ------
    hex : list of hex codes for the RGB colors
    """
    f_rgb2hex= lambda rgb: '#%02x%02x%02x%02x' % (int(rgb[0]*255),int(rgb[1]*255),int(rgb[2]*255),int(rgb[3]*255))
    hex = list()
    if type(rgb).__module__ == np.__name__:
        for i in rgb.shape[0]:
            hex.append(f_rgb2hex(rgb[i,:]))
    else: 
        hex = f_rgb2hex(rgb)
        
    return(hex)

def color_from_dist_springs(D, lum = None):
    G = buildgraph(D,metric = 'precomputed',n_neighbors=3)
    if lum is None:
        layout = G.layout_fruchterman_reingold_3d()
        xyz = np.array(layout.coords)
        xyz[:,0] = scale_vec(xyz[:,0], -128, 127)
        xyz[:,1] = scale_vec(xyz[:,1], -128, 127)
        xyz[:,2] = scale_vec(xyz[:,2], 0, 100)
        xyz = np.array(layout.coords)
    else:
        layout = G.layout_fruchterman_reingold()
        xy = np.array(layout.coords)
        xy[:,0] = scale_vec(xy[:,0], -128, 127)
        xy[:,1] = scale_vec(xy[:,1], -128, 127)
        xyz = np.hstack((xy,np.ones((xy.shape[0],1))*lum))
    
     # convert to L*a*b* and from that to RGB
    rgb = np.zeros(xyz.shape)
    for i in range(xyz.shape[0]):
        lab = LabColor(lab_l=xyz[i,2],lab_a=xyz[i,0],lab_b=xyz[i,1])
        rgb_color = convert_color(lab, sRGBColor)
        rgb[i,:] = np.array((rgb_color.clamped_rgb_r, rgb_color.clamped_rgb_g, rgb_color.clamped_rgb_b))

    return rgb

def color_from_dist(D,lum = None):
    """
    Calculates a list of colors such that their perceptual distance matches the distance matrix D
    Uses MDS scaling to move from D to L*a*b* space. 
    
    Input
    -----
    D : distance matrix (NxN)
    
    Output
    ------
    a Nx3 numpy array with RGB colors, order of D is preserved. 
    """
    
    if lum == None:
        embedding = MDS(n_components=3,dissimilarity = 'precomputed')
        mds_coord = embedding.fit_transform(D)
        mds_coord[:,2] = scale_vec(mds_coord[:,0], 0, 100) 
    else: 
        embedding = MDS(n_components=2,dissimilarity = 'precomputed')
        mds_coord = embedding.fit_transform(D)
        mds_coord = np.stack((np.ones(D.shape[0])*lum,mds_coord))

    # rescale
    mds_coord[:,0] = scale_vec(mds_coord[:,0], -128, 127)
    mds_coord[:,1] = scale_vec(mds_coord[:,1], -128, 127)
    
    # convert to L*a*b* and from that to RGB
    rgb = np.zeros(mds_coord.shape)
    for i in range(mds_coord.shape[0]):
        lab = LabColor(lab_l=mds_coord[i,2],lab_a=mds_coord[i,0],lab_b=mds_coord[i,1])
        rgb_color = convert_color(lab, sRGBColor)
        rgb[i,:] = np.array((rgb_color.clamped_rgb_r, rgb_color.clamped_rgb_g, rgb_color.clamped_rgb_b))

    return rgb


def scatter_of_pies(xy,sz,frac,clr):
    # first define the ratios
    # define some sizes of the scatter marker

    ax = plt.gca()
    cdf = np.cumsum(np.hstack((np.zeros((frac.shape[0],1)),frac)),axis=1)
    for i in range(frac.shape[0]):
        for j in range(frac.shape[1]):
            # calculate the points of the first pie marker
            # these are just the origin (0, 0) + some (cos, sin) points on a circle
            mx = np.cos(2 * np.pi * np.linspace(cdf[i,j], cdf[i,j+1]))
            my = np.sin(2 * np.pi * np.linspace(cdf[i,j], cdf[i,j+1]))
            mxy = np.row_stack([[0, 0], np.column_stack([mx, my])])
            s = np.abs(xy).max()
            ax.scatter(xy[i,0], xy[i,1], marker=mxy, s=s**2 * sizes[i], facecolor=clr[j])

    plt.show()


class View:
    def __init__(self,TMG,name=None):
        # each view needs a unique name
        self.name = name
        self.TMG = TMG
        self.figs = list()
        self.figsize = (13,13)
        
        # Fundamentally, a view keeps tab of all the type for different geoms
        # and a dictionary that maps these ids to color/shape etc. 
        
        # types, maps each points, line, or polygon to a specific type key. 
        # in these dataframes, the index must match the TMG Geom and different columns store different attributes
        self.line_style = pd.DataFrame()
        self.point_style = pd.DataFrame()
        self.polygon_style = pd.DataFrame()
        self.boundingbox_style = pd.DataFrame()
        
        # colormap is avaliable in case some derived Views needs to use it (for coloring PolyCollection for example)
        self.clrmp = None
        
    def is_empty(self):
        return(self.line_style.empty and self.point_style.empty and self.polygon_style.empty)
    
    def set_view(self): 
        """
        Key abstract method - has to be implemented in the subclass
        signature should always include the TMG (and other stuff if needed)
        """
        raise NotImplementedError()
        
    
    def plot_boundingbox(self): 
        xy=np.array(self.TMG.Geoms['BoundingBox'].exterior.xy).T
        plt.plot(xy[:,0],xy[:,1],color=self.boundingbox_style['color'])
    
    
    def plot_points(self): 
        plt.scatter(x=self.Layers[0].X,
                    y=self.Layers[0].Y,
                    s=self.point_style['size'],
                    c=self.point_style['color'])
        
    def plot_polys(self): 
        p = PolyCollection(self.TMG.Geoms['poly'],cmap=self.clrmp)
        p.set_array(self.polygon_style['scalar'])
        ax = plt.gca()
        ax.add_collection(p)
        
    def plot_lines(self): 
        # get lines sorted by key (which is by convention internally sorted)
        segs = [s[1] for s in sorted(self.TMG.Geoms['line'].items())]
        segs = np.array(segs)
        unq_widths = np.unique(self.line_style['width'])
        for i in range(len(unq_widths)):
            ix = np.flatnonzero(self.line_style['width']==unq_widths[i])
            line_segments = LineCollection(segs[ix],
                                           linewidths=unq_widths[i],
                                           colors=self.line_style['color'][ix])
            ax = plt.gca()
            ax.add_collection(line_segments)
    
    def plot(self,return_fig = False):
        """
        plot the View. 

        (optionally) return the generated fig. 
        
        This method will not be used directly by this View as 
        Out: 
        fig
        """
        
        if self.is_empty():
            raise TypeError('View was not initalized with set_view')
        
        # plotting of different geometries depending on styles that exist in the view
        # current supported geoms are: BoundingBox, lines, poly, points 
        # in each case, there are some assumption about the columns that exists in the view style. 
        # these assumptions are no enforced, so take care! 

        fig = plt.figure(figsize=self.figsize)
        self.figs.append(fig)
        ax = fig.add_subplot(111)
        
        if not self.boundingbox_style.empty:
            self.plot_boundingbox()
        
        if not self.point_style.empty: 
            self.plot_points()
            
        if not self.polygon_style.empty:
            self.plot_polys()
            
        if not self.line_style.empty:
            self.plot_lines()
        
        # set up limits and remove frame
        mx = np.max(np.array(self.TMG.Geoms['BoundingBox'].exterior.xy).T,axis=0)
        mn = np.min(np.array(self.TMG.Geoms['BoundingBox'].exterior.xy).T,axis=0)
        ax.set_xlim(mn[0],mx[0])
        ax.set_ylim(mn[1],mx[1])
        ax.axis('off')
        
# for any new view, we derive the class so we have lots of views, each with it's own class so we can keep key attributes and 
# rewrite the different routines for each type of views

class RandomPolygonColor(View):
    """
    Show geo-units (cells, iso-zones, heterozones, neighborhoods) each colored randomly. 
    """
    def __init__(self,TMG,name = "polygons / random colors",lvl = 0):
        super().__init__(TMG,name = f"{name} / level-{lvl}")
        self.lvl = lvl
        
    def set_view(self):
        # set unique id for each unit and expand to cell level
        geo_unit_id = np.arange(self.TMG.N[self.lvl])
        geo_unit_id = self.TMG.map_to_cell_level(self.lvl,VecToMap = geo_unit_id)
        
        # create scalar mapping by just using geo_unit_id
        scalar_mapping = geo_unit_id/np.max(geo_unit_id)
        self.polygon_style['scalar'] = scalar_mapping
        
        # create the colormap
        self.clrmp = ListedColormap(np.random.rand(self.TMG.N[self.lvl],3))
        
class PolygonShowCustomValues(View):
    """
    Show a user-provided vector color coded on whatever geo-units requested (cells, iso-zones, heterozones, neighborhoods) 
    It will guess which level is needed from the size of the use provided values_to_map vector. 
    """
    def __init__(self,TMG,name = "Custom",values_to_map = None):
        super().__init__(TMG,name = name)
        self.values_to_map = values_to_map
        lvlarr = np.flatnonzero(np.equal(self.TMG.N,len(self.values_to_map)))
        if len(lvlarr)!=1:
            raise ValueError('number of items in values_to_map doesnt match any level size')
        self.lvl = lvlarr[0]
        
    def set_view(self):
        scalar_mapping = self.TMG.map_to_cell_level(self.lvl,VecToMap = self.values_to_map)
        scalar_mapping = scalar_mapping/np.max(scalar_mapping)
        self.polygon_style['scalar'] = scalar_mapping
        self.clrmp = 'hot'
        
        
class CoherenceView(View):
    def __init__(self,TMG,name = "Coherence"):
        super().__init__(TMG,name = name)
        self.plot_points_flag = True
    
    def set_view(self):
        
        # set polygon colors (scalars style + colormsp)
        Env = self.TMG.Layers[1].extract_environments(ordr = 3)
        (EdgeWeight,NodeWeight) = self.TMG.Layers[1].calc_graph_env_coherence(Env,dist_jsd)
        scalar_mapping = self.TMG.map_to_cell_level(1,VecToMap = -np.log10(NodeWeight))
        scalar_mapping = scalar_mapping/np.max(scalar_mapping)
        
        self.polygon_style['scalar'] = scalar_mapping
        
         # create the colormap
        self.clrmp = 'plasma'
        
        # set points
        Peaks = self.TMG.Layers[1].watershed(Env,only_find_peaks = True)
        Peaks = self.TMG.map_to_cell_level(1,Peaks)
        self.point_style['show'] = Peaks>-1 
        
    def plot_points(self):
        if self.plot_points_flag:
            x = np.array(self.TMG.Layers[0].X)
            x = x[self.point_style['show']]
            y = np.array(self.TMG.Layers[0].Y)
            y = y[self.point_style['show']]
            plt.scatter(x=x,y=y,s=5,c='w')
        

<<<<<<< HEAD
        
        
class RandomPolygonColorByType(View):
    def __init__(self,TMG,name = "polygons / random colors",lvl = 0):
        super().__init__(TMG,name = f"{name} / level-{lvl}")
        self.lvl = lvl

    def set_view(self):
        cell_types = self.TMG.map_to_cell_level(self.lvl)
        # create scalar mapping by just using cell_type id
        scalar_mapping = cell_types/np.max(cell_types)
        self.polygon_style['scalar'] = scalar_mapping

        # create the colormap
        self.clrmp = ListedColormap(np.random.rand(len(np.unique(cell_types)),3))                
        
class RandomPolygonColorByTypeWithLines(RandomPolygonColorByType):
    def __init__(self,TMG,name = "polygons and edges / random colors",lvl = 0):
        super().__init__(TMG,name = name, lvl = lvl)
=======
class RandomPolygonColorByTypeWithLines(RandomPolygonColor):
    def __init__(self, TMG, name="polygons and edges / random colors", lvl=0):
        super().__init__(TMG, name=name, lvl=lvl)
>>>>>>> 1f9b28d4

    def set_view(self):
        # start with polygons in random colors
        super().set_view()
        edge_lvls = self.TMG.find_max_edge_level()
        edge_width = [e[1] for e in sorted(edge_lvls.items())]

        # threshold to exclude edges below value
        thr = self.lvl
        base_width = 0.1
        scaler = 0.25 

        # self.line_style['width'] = list((np.array(edge_width) >= thr).astype(float)*(1-base_width) + base_width)
        self.line_style['width'] = list(np.array(edge_width) * scaler + base_width)
        self.line_style['color'] = np.repeat('#48434299', len(edge_width))

class OnlyLines(View):
    def __init__(self,TMG,lvl,name = "only lines"):
        super().__init__(TMG,name = name)
        self.edge_levels = None
        self.edge_list = None
        self.segs = list()
        self.lvl = lvl
        self.lvl_widths = np.array([0.25,0.5,1,2])
    
    def set_view(self):
        mx_edge_lvl_dict = self.TMG.find_max_edge_level()
        geom_line_dict = self.TMG.Geoms['line']
        self.edge_levels = np.zeros(len(TMG.Geoms['line']),dtype='int')
        self.edge_list = np.zeros((len(self.TMG.Layers[0].SG.es),2))
        for i in range(len(self.TMG.Layers[0].SG.es)): 
            self.edge_list[i,:] = np.array(self.TMG.Layers[0].SG.es[i].tuple)
            self.edge_levels[i] = int(mx_edge_lvl_dict[tuple(self.edge_list[i,:])])
            self.segs.append(geom_line_dict[tuple(self.edge_list[i,:])])
        
        self.segs = np.array(self.segs)
        self.line_style['width'] = self.lvl_widths[self.edge_levels]
        self.line_style['color'] = np.repeat('#48434299',len(self.edge_levels))
        
    def plot_lines(self): 
        # get lines sorted by key (which is by convention internally sorted)
        wdth = self.lvl_widths[self.lvl]
        ix = np.flatnonzero(self.line_style['width']==self.lvl_widths[self.lvl])
            
        line_segments = LineCollection(self.segs[ix],linewidths=wdth,
                                           colors=self.line_style['color'])
        ax = plt.gca()
        ax.add_collection(line_segments)
        
class PolygonColorByType(View):
    """
    Create type map where colors are optimized to match types. 
    it will also show the legend as bubble plot 
    to break down the bubble plot by composition, pass in the PolygonColorByType instance for level 1 (iso-zones)
    """
    def __init__(self,TMG,name = "polygons / random colors",lvl = 0,metric = 'cosine'):
        super().__init__(TMG,name = f"{name} / level-{lvl}")
        self.lvl = lvl
        self.clr = None
        self.metric = metric
        #self.cmap_list = ['YlOrBr','RdPu','YlGn','PuBu','cividis']
        self.cmap_list = ['Purples','Oranges','Blues','Greens','Reds','cividis']
        # self.cmap_list = ['summer','spring','cool','Wistia']
        
    def set_view(self):
        cell_types = self.TMG.map_to_cell_level(self.lvl)
        
        # build distance matrix
        D = pdist(self.TMG.Layers[self.lvl].feature_type_mat,self.metric)
        Dcosine = squareform(D)
        
        # Breat type graph into 5 color groups
        res = 0.01
        nt2=0; 
        it_cnt = 0
        G = buildgraph(Dcosine,metric = 'precomputed',n_neighbors = 10)
        if Dcosine.shape[0]>len(self.cmap_list):
            while nt2<len(self.cmap_list) and it_cnt < 1000: 
                res = res+0.1
                T2 = np.array(G.community_leiden(objective_function='modularity',resolution_parameter = res).membership).astype(np.int64)
                nt2 = len(np.unique(T2))
                it_cnt+=1
                
            if it_cnt>=1000:
                raise RuntimeError('Infinite loop adjusting Leiden resolution')
                
            # subset each group into most distinct colors
            clr = np.zeros((len(T2),4))
            for i in range(len(self.cmap_list)):
                ix = np.flatnonzero(T2==i)
                d = Dcosine[np.ix_(ix,ix)]
                dvec = squareform(d)
                z = linkage(dvec,method='average')
                ordr = optimal_leaf_ordering(z,dvec)
                cmap = cm.get_cmap(self.cmap_list[i])
                n=len(ix)
                shift = np.ceil(0.2*n)
                value = (np.arange(len(ix))+shift+1)/(len(ix)+shift)
                clr[ix,:] = cmap(value)
                
        else:
            nt2 = 1
            T2 = np.ones(Dcosine.shape[0])
            self.cmap_list = ['hsv']
            cmap = cm.get_cmap(self.cmap_list[0])
            clr = cmap(len(T2))

            
        # create scalar mapping by just using cell_type id
        self.polygon_style['scalar'] = cell_types
        self.clr = clr
        self.type2 = T2
        
        unq,cnt = np.unique(cell_types,return_counts = True)
        self.sz = cnt.astype('float')
        self.sz = self.sz/self.sz.mean()*500
        layout = G.layout_fruchterman_reingold()
        xy = np.array(layout.coords)
        xy[:,0] = xy[:,0]-xy[:,0].min()
        xy[:,1] = xy[:,1]-xy[:,1].min()
        xy[:,0] = xy[:,0]/xy[:,0].max()
        xy[:,1] = xy[:,1]/xy[:,1].max()
        
        self.xy = xy
        self.clrmp = ListedColormap(clr)
        
    def plot(self,V1 = None):
        super().plot()
        fig = plt.figure(figsize = self.figsize)
        self.figs.append(fig)
        plt.scatter(x = self.xy[:,0],y = self.xy[:,1],c=self.clr,s = self.sz)
        plt.xticks([], [])
        plt.yticks([], [])
        
        if self.lvl==3 and V1 is not None:
            # start new figure (to calc size factor)
            fig = plt.figure(figsize = self.figsize)
            self.figs.append(fig)
            ax = plt.gca()
            
            # get fractions and sort by type2
            feature_type_mat = self.TMG.Layers[self.lvl].feature_type_mat
            ordr = np.argsort(V1.type2)
            feature_type_mat = feature_type_mat[:,ordr]
            
            # scale between radi in points to xy that was normed to 0-1
            scale_factor = fig.dpi * self.figsize[0]
            
            xy = self.xy*scale_factor
            radi = np.sqrt(self.sz/np.pi)
            cdf_in_angles = np.cumsum(np.hstack((np.zeros((feature_type_mat.shape[0],1)),feature_type_mat)),axis=1)*360

            wedges = list()
            for i in range(feature_type_mat.shape[0]):
                for j in range(feature_type_mat.shape[1]):
                    w = Wedge((xy[i,0],xy[i,1]), radi[i], cdf_in_angles[i,j], 
                               cdf_in_angles[i,j+1],width = 0.5*radi[i], facecolor = V1.clr[ordr[j],:])
                    c = Circle((xy[i,0],xy[i,1]),0.5*radi[i],facecolor = self.clr[i,:],fill = True) # linewidth = 0.1*radi[i],
                    wedges.append(w)
                    wedges.append(c)


            p = PatchCollection(wedges,match_original=True)
            ax.add_collection(p)

            margins = 0.05
            ax.set_xlim(-margins*scale_factor,(1+margins)*scale_factor)
            ax.set_ylim(-margins*scale_factor,(1+margins)*scale_factor)
            ax.set_xticks([])
            ax.set_yticks([])
            
            fig = plt.figure(figsize = self.figsize)
            regiontypes = self.TMG.Layers[self.lvl].Type
            _,cnt = np.unique(regiontypes,return_counts = True)
            cnt = cnt/max(cnt)*200
            self.figs.append(fig)
            plt.scatter(x = self.xy[:,0],y = self.xy[:,1],c=self.clr,s = cnt)
            plt.xticks([], [])
            plt.yticks([], [])
            <|MERGE_RESOLUTION|>--- conflicted
+++ resolved
@@ -21,6 +21,7 @@
 import time
 from IPython import embed
 
+from dredFISH.Visualization.vor import bounding_box_sc, voronoi_polygons
 from dredFISH.Visualization.cell_colors import *
 from dredFISH.Visualization.vor import * 
 
@@ -324,7 +325,6 @@
             plt.scatter(x=x,y=y,s=5,c='w')
         
 
-<<<<<<< HEAD
         
         
 class RandomPolygonColorByType(View):
@@ -344,26 +344,14 @@
 class RandomPolygonColorByTypeWithLines(RandomPolygonColorByType):
     def __init__(self,TMG,name = "polygons and edges / random colors",lvl = 0):
         super().__init__(TMG,name = name, lvl = lvl)
-=======
-class RandomPolygonColorByTypeWithLines(RandomPolygonColor):
-    def __init__(self, TMG, name="polygons and edges / random colors", lvl=0):
-        super().__init__(TMG, name=name, lvl=lvl)
->>>>>>> 1f9b28d4
 
     def set_view(self):
         # start with polygons in random colors
-        super().set_view()
-        edge_lvls = self.TMG.find_max_edge_level()
+        super().set_view(TMG)
+        edge_lvls = TMG.find_max_edge_level()
         edge_width = [e[1] for e in sorted(edge_lvls.items())]
-
-        # threshold to exclude edges below value
-        thr = self.lvl
-        base_width = 0.1
-        scaler = 0.25 
-
-        # self.line_style['width'] = list((np.array(edge_width) >= thr).astype(float)*(1-base_width) + base_width)
-        self.line_style['width'] = list(np.array(edge_width) * scaler + base_width)
-        self.line_style['color'] = np.repeat('#48434299', len(edge_width))
+        self.line_style['width'] = edge_width
+        self.line_style['color'] = np.repeat('#48434299',len(edge_width))
 
 class OnlyLines(View):
     def __init__(self,TMG,lvl,name = "only lines"):
