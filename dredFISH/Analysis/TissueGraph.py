--- conflicted
+++ resolved
@@ -23,6 +23,8 @@
 import numpy as np
 import matplotlib.pyplot as plt
 import warnings
+from scipy.optimize import minimize_scalar
+import scanpy as sc
 
 from IPython import embed
 
@@ -51,6 +53,8 @@
     Pv = np.array([cntdict.get(k) for k in sorted(cntdict.keys())])
     Pv=Pv/np.sum(Pv)
     return(Pv)
+
+
 
 ###### Main TissueGraph classes
 
@@ -85,8 +89,7 @@
         self.Lines = None # at least 3 columns: i,j (indecies of Corders),iternal/external,type?
         self.Tri = None
         return None
-    
-       
+        
     @property
     def N(self):
         """Size of the tissue graph
@@ -383,17 +386,6 @@
                 s=graph_params["scatter_size"],
                 alpha=graph_params["scatter_alpha"])
         
-<<<<<<< HEAD
-        
-# #     def fplot(self):
-# #         return 1
-#         # voroni graph, colors by type, edges only external make it nice :)     
-    
-  
-
-    
-       
-=======
         if fpath != None:
             fig.savefig("fpath")
         else:
@@ -477,7 +469,6 @@
     
         return(finalCls)
     
->>>>>>> 8e8eb5ed
     def ContractGraph(self,TypeVec = None):
         """ContractGraph : reduce graph size by merging neighbors of same type. 
             Given a vector of types, will contract the graph to merge vertices that are 
@@ -520,6 +511,7 @@
         
         comb = {"X" : "mean",
                "Y" : "mean",
+               "Type" : "ignore",
                "name" : "ignore"}
         
         ZoneGraph._G.contract_vertices(IxMapping,combine_attrs=comb)
@@ -550,6 +542,8 @@
         Ptypes = CountValues(self.Type,unqTypes,self.NodeSize)
         
         return Ptypes,unqTypes
+    
+    # TODO: this should use NodeSize in case we are calculating this on the contracted graph
     
                              
     def CondEntropy(self):
@@ -675,9 +669,7 @@
         if verbose: 
             print(f"Calculation tool {time.time()-start:.2f}")
         
-        # for debuging purposes...
-        # return (None,None,KLsampling)  
-                
+        
         # now find the KL from global for actual data
         Ptypes = Ptypes.reshape(-1,1)
         Ptypes = Ptypes.T
@@ -726,7 +718,6 @@
 
         if verbose: 
             print(f"Calculating KL divergence for all cells per environment size of {TypeInt.shape[1]}")
-        
         for k in range(TypeInt.shape[1]): 
             if k % 50 ==0: 
                 print(f"iter: {k} time: {time.time()-start:.2f}")
@@ -748,7 +739,6 @@
             KL2g[:,k]=np.sum(mat.numpy(), axis=1)/np.log(2)
         
         KLdiff = KL2g - KLsampling
-<<<<<<< HEAD
         
         self.EnvSize = np.zeros(self.N,dbtype='int64')
         for i in range(self.N):
@@ -771,7 +761,4 @@
         return(Env)
         
         
-=======
-        return (KLdiff,KL2g,KLsampling)               
->>>>>>> 8e8eb5ed
         