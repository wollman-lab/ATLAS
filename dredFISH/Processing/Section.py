from datetime import datetime
import numpy as np
import anndata
import pandas as pd
import importlib
from metadata import Metadata
from functools import partial
import multiprocessing
from tqdm import tqdm
import cv2
import torch
import os
from PIL import Image
from scipy.ndimage import gaussian_filter
import time
import torch
<<<<<<< HEAD
from dredFISH.Analysis import regu
from dredFISH.Analysis.regu import *
from skimage.measure import regionprops
=======

from dredFISH.Utils import regu
# from dredFISH.Analysis.regu import *
>>>>>>> c563281f

class Section_Class(object):
    def __init__(self,
                 metadata_path,
                 dataset,
                 section,
                 cword_config,
                 verbose=False):
        """
        Section_Class: Class to Generate QC Files for a Section

        :param metadata_path: Path to Raw Data
        :type metadata_path: str
        :param dataset: Name of Dataset
        :type dataset: str
        :param section: Name of Section
        :type section: str
        :param cword_config: Name of Config Module
        :type cword_config: str
        :param verbose: Option to Print Loading Bars, defaults to False
        :type verbose: bool, optional
        """
        self.metadata_path = metadata_path
        self.dataset = dataset
        self.section = section
        self.cword_config = cword_config
        self.config = importlib.import_module(self.cword_config)
        self.metadata = ''
        self.data = ''
        self.verbose=verbose
    
    def run(self):
        """
        run Main Executable
        """
        self.load_data()
        self.remove_outliers()
        self.save_data()
        self.register_preview()
        self.generate_QC()
    
    def update_user(self,message):
        """
        update_user Send Message to User

        :param message: Message
        :type message: str
        """
        if self.verbose:
            i = [i for i in tqdm([],desc=str(datetime.now().strftime("%H:%M:%S"))+' '+str(message))]

    def load_data(self):
        self.load_metadata()
        self.load_h5ad()

    def save_data(self):
        matrix = pd.DataFrame(self.data.X,
                              index=np.array(self.data.obs.index),
                              columns=np.array(self.data.var.index))
        self.data.write(filename=os.path.join(self.metadata_path,
                                         self.config.parameters['fishdata'],
                                         self.dataset+'_'+self.section+'_data.h5ad'))
        matrix.to_csv(os.path.join(self.metadata_path,
                                   self.config.parameters['fishdata'],
                                   self.dataset+'_'+self.section+'_matrix.csv'))
        self.data.obs.to_csv(os.path.join(self.metadata_path,
                                     self.config.parameters['fishdata'],
                                     self.dataset+'_'+self.section+'_metadata.csv'))
                                     
        
    def load_h5ad(self):
        """
        load_data Load Previously Processed Data
        """
        if isinstance(self.data,str):
            self.update_user('Loading Data')
            filename=os.path.join(self.metadata_path,
                                         self.config.parameters['fishdata'],
                                         self.dataset+'_'+self.section+'_data.h5ad')
            self.data = anndata.read_h5ad(filename)
        self.posnames = np.unique(self.data.obs['posname'])


    def load_metadata(self):
        """
        load_data Load Previously Processed Data
        """
        if isinstance(self.metadata,str):
            self.update_user('Loading Metadata')
            self.metadata = Metadata(self.metadata_path)
        
    def generate_stitched(self,acq,channel):
        """
        generate_stitched Stitch Images together for QC

        :param acq: name of acq
        :type acq: str
        :param channel: Name of Channel
        :type channel: str
        """

        self.update_user('Stitching Images')
        proceed = True
        self.out_path = os.path.join(self.metadata_path,self.config.parameters['results'])
        if not os.path.exists(self.out_path):
            os.mkdir(self.out_path)
        self.out_path = os.path.join(self.out_path,self.section)
        if not os.path.exists(self.out_path):
            os.mkdir(self.out_path)
        hybe = acq.split('_')[0]
        fname = os.path.join(self.out_path,self.dataset+'_'+self.section+'_'+hybe+'_'+channel+'.tif')
        if not self.config.parameters['overwrite']:
            if os.path.exists(fname):
                self.update_user('Loading Stitched')
                stitched = cv2.imread(fname,-1)
                proceed = False
        if proceed:
            stitched = generate_stitched(self.metadata,
                                        acq,channel,
                                        pixel_size=self.config.parameters['pixel_size'],
                                        rotate = self.config.parameters['stitch_rotate'],
                                        flipud=self.config.parameters['stitch_flipud'],
                                        fliplr=self.config.parameters['stitch_fliplr'],
                                        posnames=self.posnames,parameters=self.config.parameters)
            self.update_user('Downsampling Stitched')
            ratio = self.config.parameters['pixel_size']/self.config.parameters['QC_pixel_size']
            scale = (np.array(stitched.shape)*ratio).astype(int)
            stitched = np.array(Image.fromarray(stitched.astype(float)).resize((scale[1],scale[0]), Image.BICUBIC))
            self.update_user('Saving Stitched')
            stitched[stitched<0] = 0
            cv2.imwrite(fname, stitched.astype('uint16'))
        return stitched
        
    def generate_QC(self):
        """
        generate_QC Wrapper to generate QC files for Section
        Generates Stitched Images for each measurement as well as segmentation QC
        """
        self.update_user('Generating QC')
        if self.config.parameters['nucstain_acq']=='infer':
            acq = [i for i in self.metadata.acqnames if 'nucstain_' in i][-1]
            stitched = self.generate_stitched(acq,self.config.parameters['nucstain_channel'])
        elif self.config.parameters['nucstain_acq']=='none':
            do = 'nothing'
        else:
            stitched = self.generate_stitched(self.config.parameters['nucstain_acq'],
                                   self.config.parameters['nucstain_channel'])
            
        if self.config.parameters['total_acq']=='infer':
            acq = [i for i in self.metadata.acqnames if 'nucstain_' in i][-1]
            stitched = self.generate_stitched(acq,self.config.parameters['total_channel'])
        elif self.config.parameters['total_acq']=='none':
            do = 'nothing'
        else:
            stitched = self.generate_stitched(self.config.parameters['total_acq'],
                                   self.config.parameters['total_channel'])
            
        for r,h,c in self.config.bitmap:
            acq = [i for i in self.metadata.acqnames if h+'_' in i][-1]
            stitched = self.generate_stitched(acq,c)

    def remove_outliers(self):
        self.update_user('Removing Outliers')
        XY = torch.tensor(self.data.obsm['stage'].copy())
        center = torch.median(XY,axis=0).values
        distances = torch.cdist(XY,center[:,None].T).numpy()
        thresh = np.percentile(distances,99)
        mask = distances<thresh
        self.data = self.data[mask]

    def load_allen(self):
        self.allen_template = regu.load_allen_template(self.config.parameters['allen_template_path'])
        self.allen_tree, self.allen_maps = regu.load_allen_tree(self.config.parameters['allen_tree_path'])
        self.allen_annot = regu.load_allen_annot(self.config.parameters['allen_annot_path']) # takes about 30 seconds

    def register_preview(self):
        spatial_data = regu.check_run(self.data.obsm['stage'].copy(), 
                                    self.allen_template, 
                                    self.allen_annot, 
                                    self.allen_maps,
                                    self.config.parameters['registration_idx'], 
                                    flip=self.config.parameters['registration_flip'])

    def register(self):
        spatial_data = regu.real_run(self.data.obsm['stage'].copy(), 
                                    self.allen_template, 
                                    self.allen_annot, 
                                    self.allen_maps,
                                    self.config.parameters['registration_idx'], 
                                    flip=self.config.parameters['registration_flip'],
                                    dataset=self.dataset+'_'+self.section,
                                    outprefix=self.config.parameters['registration_output_prefix'], # CHECK THIS
                                    force=self.config.parameters['registration_force'],
                                    )
        # update results to anndata (cell level atrributes)
        self.data.obs['coord_x'] = np.array(spatial_data.points_rot[:,0])
        self.data.obs['coord_y'] = np.array(spatial_data.points_rot[:,1])
        self.data.obs['region_id'] = np.array(spatial_data.region_id)
        self.data.obs['region_color'] = np.array(spatial_data.region_color) 
        self.data.obs['region_acronym'] = np.array(spatial_data.region_acronym)
        self.save_data()
        

def generate_img(data,FF=''):
    """
    generate_img Load and Process Images for Stitching

    :param data: Example
                data['acq'] = acq
                data['posname'] = posname
                data['image_metadata'] = image_metadata
                data['channel'] = channel
                data['exposure'] = exposure
                data['parameters'] = parameters
    :type data: dict
    :param FF: Flat Field Image array of same shape as image, defaults to ''
    :type FF: np.array, optional
    :return: processed Image
    :rtype: np.array
    """
    try:
        acq = data['acq']
        posname = data['posname']
        image_metadata = data['image_metadata']
        channel = data['channel']
        parameters = data['parameters']
        if 'mask' in channel:
            metadata_path = image_metadata.base_pth
            dataset = [i for i in metadata_path.split('/') if not i==''][-1]
            fname = os.path.join(metadata_path,parameters['fishdata'],dataset+'_'+posname+'_'+channel+'.tif')
            img = cv2.imread(fname, -1).astype(float)
        else:
            if 'hybe' in acq:
                strip = 'strip' + acq.split('hybe')[1].split('_')[0] + '_' +str(int(acq.split('_')[1])-1)
            if ('nucstain' in acq)&(channel!='DeepBlue'):
                strip = 'backround' + acq.split('nucstain')[1].split('_')[0] + '_' +str(int(acq.split('_')[1])-1)
            if not isinstance(FF,str):
                if data['exposure']!='':
                    img = FF*image_metadata.stkread(Position=posname,Channel=channel,acq=acq,Exposure=data['exposure']).max(axis=2).astype(float)
                else:
                    img = FF*image_metadata.stkread(Position=posname,Channel=channel,acq=acq).max(axis=2).astype(float)
            else:
                if data['exposure']!='':
                    img = image_metadata.stkread(Position=posname,Channel=channel,acq=acq,Exposure=data['exposure']).max(axis=2).astype(float)
                else:
                    img = image_metadata.stkread(Position=posname,Channel=channel,acq=acq).max(axis=2).astype(float)
                if 'hybe' in acq:
                    if data['exposure']!='':
                        bkg = image_metadata.stkread(Position=posname,Channel=channel,acq=strip,Exposure=data['exposure']).max(axis=2).astype(float)
                    else:
                        bkg = image_metadata.stkread(Position=posname,Channel=channel,acq=strip).max(axis=2).astype(float)
                    img = img-bkg
        return posname,img
    except Exception as e:
        print(e)
        print(posname)
        img = np.zeros([2048, 2448]).astype(float)
        return posname,img
    
def generate_FF(image_metadata,acq,channel):
    """
    generate_FF Generate flat field to correct uneven illumination

    :param image_metadata: Data Loader Class
    :type image_metadata: Metadata Class
    :param acq: name of acquisition
    :type acq: str
    :param channel: name of channel
    :type channel: str
    :return: flat field image
    :rtype: np.array
    """
    if 'mask' in channel:
        return ''
    else:
        posnames = image_metadata.image_table[image_metadata.image_table.acq==acq].Position.unique()
        random_posnames = posnames[0:20]
        FF = torch.dstack([torch.tensor(image_metadata.stkread(Position=posname,Channel=channel,acq=acq).min(2).astype(float)) for posname in random_posnames]).min(2).values
        FF = gaussian_filter(FF.numpy(),5)
        FF = FF.mean()/FF
        return FF

def generate_stitched(image_metadata,
                      acq,channel,
                      pixel_size=0.495,
                      n_pixels=np.array([2448, 2048]),
                      exposure='',
                      rotate=0,
                      flipud=False,
                      fliplr=False,
                      dtype = torch.int32,
                      parameters={},
                      verbose=True,
                      posnames=[]):
    """
    generate_stitched Generate Stitched View of all FOVs

    :param image_metadata: Data Loader
    :type image_metadata: Metadata Class
    :param acq: name of acquisition
    :type acq: str
    :param channel: name of channel
    :type channel: str
    :param pixel_size: size of pizel in um, defaults to 0.495
    :type pixel_size: float, optional
    :param n_pixels: shape of image in pixels, defaults to np.array([2448, 2048])
    :type n_pixels: np.array, optional
    :param exposure: exposure of image in ms, defaults to ''
    :type exposure: int, optional
    :param rotate: how many times to rotate 90 degrees, defaults to 0
    :type rotate: int, optional
    :param flipud: flip the image vertically, defaults to False
    :type flipud: bool, optional
    :param fliplr: flip the image horizantally, defaults to False
    :type fliplr: bool, optional
    :param dtype: datatype for final stitched image, defaults to torch.int32
    :type dtype: _type_, optional
    :param parameters: parameters from self.config.parameters
    :type parameters: dict, optional
    :param verbose: loading bars and print statements, defaults to True
    :type verbose: bool, optional
    :param posnames: list of position names if only a subset is desired, defaults to []
    :type posnames: list, optional
    :return: stitched image 
    :rtype: np.array
    """
    if len(posnames)==0:
        posnames = image_metadata.image_table[image_metadata.image_table.acq==acq].Position.unique()
    FF = generate_FF(image_metadata,acq,channel)
    coordinates = {}
    for posname in posnames:
        coordinates[posname] = (image_metadata.image_table[(image_metadata.image_table.acq==acq)&
                                                           (image_metadata.image_table.Position==posname)].XY.iloc[0]/pixel_size).astype(int)
    xy = np.stack([pxy for i,pxy in coordinates.items()])
    y_min,x_min = xy.min(0)-n_pixels
    y_max,x_max = xy.max(0)+(2*n_pixels)
    x_range = np.array(range(x_min,x_max+1))
    y_range = np.array(range(y_min,y_max+1))
    stitched = torch.tensor(np.zeros([len(x_range),len(y_range)]),dtype=dtype)
    img_dict = {}
    Input = []
    for posname in np.unique(posnames):
        data = {}
        data['acq'] = acq
        data['posname'] = posname
        data['image_metadata'] = image_metadata
        data['channel'] = channel
        data['exposure'] = exposure
        data['parameters'] = parameters
        Input.append(data)
    pfunc = partial(generate_img,FF=FF)
    with multiprocessing.Pool(60) as p:
        if verbose:
            iterable = tqdm(p.imap(pfunc,Input),total=len(Input),desc='Generate Images '+acq+'_'+channel)
        else:
            iterable = p.imap(pfunc,Input)
        for posname,image in iterable:
            try:
                position_y,position_x = coordinates[posname].astype(int)
                if rotate!=0:
                    image = np.rot90(np.array(image),rotate) #3
                if flipud:
                    image = np.flipud(image)
                if fliplr:
                    image = np.fliplr(image)
                img = torch.tensor(np.array(image),dtype=dtype)
                img_x_min = position_x-x_min
                img_x_max = (position_x-x_min)+img.shape[0]
                img_y_min = position_y-y_min
                img_y_max = (position_y-y_min)+img.shape[1]
                img = torch.stack([img,stitched[img_x_min:img_x_max,img_y_min:img_y_max]]).max(0).values
                stitched[img_x_min:img_x_max,img_y_min:img_y_max] = img.type(dtype)
            except Exception as e:
                print(e)
                print(posname)
                # raise
                continue
    return stitched.numpy()

def colorize_segmented_image(img, color_type='rgb'):
    """
    colorize_segmented_image 
    Returns a randomly colorized segmented image for display purposes.
    :param img: Should be a numpy array of dtype np.int and 2D shape segmented
    :type img: np.array
    :param color_type: 'rg' for red green gradient, 'rb' = red blue, 'bg' = blue green, defaults to 'rgb'
    :type color_type: str, optional
    :return: Randomly colorized, segmented image (shape=(n,m,3))
    :rtype: np.array
    """
    # get empty rgb_img as a skeleton to add colors
    rgb_img = np.zeros((img.shape[0], img.shape[1], 3))

    # make your colors
    num_cells = np.max(img)  # find the number of cells so you know how many colors to make
    colors = np.random.randint(0, 255, (num_cells, 3))
    if not 'r' in color_type:
        colors[:, 0] = 0  # remove red
    if not 'g' in color_type:
        colors[:, 1] = 0  # remove green
    if not 'b' in color_type:
        colors[:, 2] = 0  # remove blue

    regions = regionprops(img)
    for i in range(1, len(regions)):  # start at 1 because no need to replace background (0s already)
        rgb_img[tuple(regions[i].coords.T)] = colors[i]  # won't use the 1st color

    return rgb_img.astype(np.int)

<|MERGE_RESOLUTION|>--- conflicted
+++ resolved
@@ -14,15 +14,8 @@
 from scipy.ndimage import gaussian_filter
 import time
 import torch
-<<<<<<< HEAD
-from dredFISH.Analysis import regu
-from dredFISH.Analysis.regu import *
+from dredFISH.Utils import regu
 from skimage.measure import regionprops
-=======
-
-from dredFISH.Utils import regu
-# from dredFISH.Analysis.regu import *
->>>>>>> c563281f
 
 class Section_Class(object):
     def __init__(self,
